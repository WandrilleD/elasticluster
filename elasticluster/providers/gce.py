#
<<<<<<< HEAD
# Copyright (C) 2013, 2015 S3IT, University of Zurich
=======
# Copyright (C) 2013, 2015, 2016 S3IT, University of Zurich
>>>>>>> 4707c13c
#
# This program is free software: you can redistribute it and/or modify
# it under the terms of the GNU General Public License as published by
# the Free Software Foundation, either version 3 of the License, or
# (at your option) any later version.
#
# This program is distributed in the hope that it will be useful,
# but WITHOUT ANY WARRANTY; without even the implied warranty of
# MERCHANTABILITY or FITNESS FOR A PARTICULAR PURPOSE.  See the
# GNU General Public License for more details.
#
# You should have received a copy of the GNU General Public License
# along with this program.  If not, see <http://www.gnu.org/licenses/>.
#
"""
Cloud provider for the Google Compute Engine.

See <https://code.google.com/p/google-cloud-platform-samples/source/browse/python-client-library-example/gce.py?repo=compute> for reference.
"""
__author__ = 'Riccardo Murri <riccardo.murri@uzh.ch>, ' \
             'Nicolas Baer <nicolas.baer@gmail.com>, '  \
             'Antonio Messina <antonio.s.messina@gmail.com>'


# stdlib imports
import copy
import httplib2
import os
import random
import threading
import time
import uuid

# External modules
from apiclient.discovery import build
from apiclient.errors import HttpError
from oauth2client.file import Storage
from oauth2client.client import OAuth2WebServerFlow
from oauth2client.tools import run_flow
from oauth2client.tools import argparser

# Elasticluster imports
from elasticluster import log
from elasticluster.providers import AbstractCloudProvider
from elasticluster.exceptions import ImageError, InstanceError, CloudProviderError


# constants and defaults

#: the OAuth scope for the GCE web API
GCE_SCOPE = 'https://www.googleapis.com/auth/compute'
GCE_API_NAME = 'compute'
GCE_API_VERSION = 'v1'
GCE_URL = 'https://www.googleapis.com/compute/%s/projects/' % GCE_API_VERSION
GCE_DEFAULT_ZONE = 'us-central1-a'
GCE_DEFAULT_SERVICE_EMAIL = 'default'
GCE_DEFAULT_SCOPES = ['https://www.googleapis.com/auth/devstorage'
                      '.full_control',
                      'https://www.googleapis.com/auth/compute']


class GoogleCloudProvider(AbstractCloudProvider):
    """Cloud provider for the Google Compute Engine.

    :param str gce_client_id: Client ID to use in OAuth authentication.

    :param str gce_client_secret: Client secret (password) to use in
                                  OAuth authentication.

    :param str gce_project_id: Project name to log in to GCE.

    :param noauth_local_webserver: do not pop up a webserver for auth

    :param str zone: gce zone, default is `us-central1-a`

    :param str network: network to use, default is  `default`

    :param str email: service email to use, default is `default`

    :param str storage_path: path to store authentication data (oauth.dat
                             file). If no path is specified, the login data
                             has to be entered after every request.
    """
    __gce_lock = threading.Lock()

    def __init__(self,
                 gce_client_id,
                 gce_client_secret,
                 gce_project_id,
                 noauth_local_webserver=False,
                 zone=GCE_DEFAULT_ZONE,
                 network='default',
                 email=GCE_DEFAULT_SERVICE_EMAIL,
                 storage_path=None):
        self._client_id = gce_client_id
        self._client_secret = gce_client_secret
        self._project_id = gce_project_id
        self._zone = zone
        self._network = network
        self._email = email
        self._storage_path = storage_path
        self._noauth_local_webserver = noauth_local_webserver

        # will be initialized upon first connect
        self._gce = None
        self._auth_http = None
        self._instances = {}
        self._cached_instances = []
        self._images = None

    def _connect(self):
        """Connects to the cloud web services. If this is the first
        authentication, a web browser will be started to authenticate
        against google and provide access to elasticluster.

        :return: A Resource object with methods for interacting with the
                 service.
        """
        # check for existing connection
        with GoogleCloudProvider.__gce_lock:
            if self._gce:
                return self._gce

            flow = OAuth2WebServerFlow(self._client_id, self._client_secret,
                                       GCE_SCOPE)
            # The `Storage` object holds the credentials that your
            # application needs to authorize access to the user's
            # data. The name of the credentials file is provided. If the
            # file does not exist, it is created. This object can only
            # hold credentials for a single user. It stores the access
            # priviledges for the application, so a user only has to grant
            # access through the web interface once.
            storage_path = os.path.join(self._storage_path,
                                        self._client_id + '.oauth.dat')
            storage = Storage(storage_path)

            credentials = storage.get()
            if credentials is None or credentials.invalid:
                args = argparser.parse_args([])
                args.noauth_local_webserver = self._noauth_local_webserver
                # try to start a browser to have the user authenticate with Google
                # TODO: what kind of exception is raised if the browser
                #       cannot be started?
                try:
                    credentials = run_flow(flow, storage, flags=args)
                except:
                    import sys
                    print "Unexpected error:", sys.exc_info()[0]
                    raise

            http = httplib2.Http()
            self._auth_http = credentials.authorize(http)

            self._gce = build(GCE_API_NAME, GCE_API_VERSION, http=http)

            return self._gce

    def _execute_request(self, request):
        """Helper method to execute a request, since a lock should be used
        to not fire up multiple requests at the same time.

        :return: Result of `request.execute`
        """
        with GoogleCloudProvider.__gce_lock:
            return request.execute(http=self._auth_http)

    # The following function was adapted from
    # https://developers.google.com/compute/docs/api/python_guide
    # (function _blocking_call)
    def _wait_until_done(self, response, wait=30):
        """Blocks until the operation status is done for the given operation.

        :param response: The response object used in a previous GCE call.

        :param int wait: Wait up to this number of seconds in between
                         successive polling of the GCE status.
        """

        gce = self._connect()

        status = response['status']
        while status != 'DONE' and response:
            # wait a random amount of time (up to `wait` seconds)
            if wait:
                time.sleep(1 + random.randrange(wait))

            operation_id = response['name']

            # Identify if this is a per-zone resource
            if 'zone' in response:
                zone_name = response['zone'].split('/')[-1]
                request = gce.zoneOperations().get(
                    project=self._project_id, operation=operation_id,
                    zone=zone_name)
            else:
                request = gce.globalOperations().get(
                    project=self._project_id,
                    operation=operation_id)

            response = self._execute_request(request)
            if response:
                status = response['status']
        return response

    def start_instance(self,
                       # these are common to any
                       # CloudProvider.start_instance() call
                       key_name, public_key_path, private_key_path,
                       security_group, flavor, image_id, image_userdata,
                       username=None,
                       # these params are specific to the
                       # GoogleCloudProvider
                       node_name=None,
                       boot_disk_type='pd-standard',
                       boot_disk_size=10,
                       tags=None,
                       scheduling=None,
                       **kwargs):
        """Starts a new instance with the given properties and returns
        the instance id.

        :param str key_name: name of the ssh key to connect
        :param str public_key_path: path to ssh public key
        :param str private_key_path: path to ssh private key
        :param str security_group: firewall rule definition to apply on the
                                   instance
        :param str flavor: machine type to use for the instance
        :param str image_id: image type (os) to use for the instance
        :param str image_userdata: command to execute after startup
        :param str username: username for the given ssh key, default None
<<<<<<< HEAD

        :param str instance_name: name of the instance
        :param str tags: comma-separated list of "tags" to label the instance

        :param str scheduling: scheduling option to use for the instance ("preemptible")

=======
        :param str node_name: name of the instance
        :param str tags: comma-separated list of "tags" to label the instance
>>>>>>> 4707c13c
        :param str scheduling: scheduling option to use for the instance ("preemptible")

        :return: str - instance id of the started instance
        """
        # construct URLs
        project_url = '%s%s' % (GCE_URL, self._project_id)
        machine_type_url = '%s/zones/%s/machineTypes/%s' \
                           % (project_url, self._zone, flavor)
        boot_disk_type_url = '%s/zones/%s/diskTypes/%s' \
                           % (project_url, self._zone, boot_disk_type)
        boot_disk_size_gb = boot_disk_size
        network_url = '%s/global/networks/%s' % (project_url, self._network)
        if image_id.startswith('http://') or image_id.startswith('https://'):
            image_url = image_id
        else:
            # The image names and full resource URLs for several Google-
            # provided images (debian, centos, etc.) follow a consistent
            # pattern, and so elasticluster supports a short-hand of just
            # an image name, such as
            #   "debian-7-wheezy-v20150526".
            # The cloud project in this case is then "debian-cloud".
            #
            # Several images do not follow this convention, and so are
            # special-cased here:
            #   backports-debian -> debian-cloud
            #   ubuntu           -> ubuntu-os-cloud
            #   containter-vm    -> google-containers
            if image_id.startswith('container-vm-'):
              os_cloud = 'google-containers'
            elif image_id.startswith('backports-debian-'):
              os_cloud = 'debian-cloud'
            elif image_id.startswith('ubuntu-'):
              os_cloud = 'ubuntu-os-cloud'
            else:
              os = image_id.split("-")[0]
              os_cloud = "%s-cloud" % os

            image_url = '%s%s/global/images/%s' % (
                GCE_URL, os_cloud, image_id)

        scheduling_option = {}
        if scheduling:
          if scheduling == 'preemptible':
            scheduling_option = {
              'preemptible': True
            }
          else:
            raise InstanceError("Unknown scheduling option: '%s'" % scheduling)

        # construct the request body
        if node_name:
            instance_id = node_name.lower().replace('_', '-')  # GCE doesn't allow "_"
        else:
            instance_id = 'elasticluster-%s' % uuid.uuid4()

        public_key_content = file(public_key_path).read()

        instance = {
            'name': instance_id,
            'machineType': machine_type_url,
<<<<<<< HEAD
=======
            'scheduling': scheduling_option,
>>>>>>> 4707c13c
            'tags': {
              'items': tags.split(',') if tags else None
            },
            'scheduling': scheduling_option,
            'disks': [{
                'autoDelete': 'true',
                'boot': 'true',
                'type': 'PERSISTENT',
                'initializeParams' : {
                    'diskName': "%s-disk" % instance_id,
                    'diskType': boot_disk_type_url,
                    'diskSizeGb': boot_disk_size_gb,
                    'sourceImage': image_url
                    }
                }],
            'networkInterfaces': [
                {'accessConfigs': [
                    {'type': 'ONE_TO_ONE_NAT',
                     'name': 'External NAT'
                    }],
                 'network': network_url
                }],
            'serviceAccounts': [
                {'email': self._email,
                 'scopes': GCE_DEFAULT_SCOPES
                }],
            "metadata": {
                "kind": "compute#metadata",
                "items": [
                    {
                        "key": "sshKeys",
                        "value": "%s:%s" % (username, public_key_content)
                    }
                ]
            }
        }

        # create the instance
        gce = self._connect()
        request = gce.instances().insert(
            project=self._project_id, body=instance, zone=self._zone)
        try:
            response = self._execute_request(request)
            response = self._wait_until_done(response)
            self._check_response(response)
            return instance_id
        except (HttpError, CloudProviderError) as e:
            log.error("Error creating instance `%s`" % e)
            raise InstanceError("Error creating instance `%s`" % e)

    def stop_instance(self, instance_id):
        """Stops the instance gracefully.

        :param str instance_id: instance identifier
        :raises: `InstanceError` if instance can not be stopped
        """
        if not instance_id:
          log.info("Instance to stop has no instance id")
          return

        gce = self._connect()

        try:
            request = gce.instances().delete(project=self._project_id,
                                        instance=instance_id, zone=self._zone)
            response = self._execute_request(request)
            self._check_response(response)
        except HttpError as e:
            # If the instance does not exist, we can a 404 - just log it, and
            # return without exception so the caller can remove the reference.
            if e.resp.status == 404:
              log.warning("Instance to stop `%s` was not found" % instance_id)
            else:
              raise InstanceError("Could not stop instance `%s`: `%s`"
                                  % (instance_id, e))
        except CloudProviderError as e:
            raise InstanceError("Could not stop instance `%s`: `%s`"
                                % (instance_id, e))

    def list_instances(self, filter=None):
        """List instances on GCE, optionally filtering the results.

        :param str filter: Filter specification; see https://developers.google.com/compute/docs/reference/latest/instances/list for details.
        :return: list of instances
        """
        gce = self._connect()

        try:
            request = gce.instances().list(
                project=self._project_id, filter=filter, zone=self._zone)
            response = self._execute_request(request)
            self._check_response(response)
        except (HttpError, CloudProviderError) as e:
            raise InstanceError("could not retrieve all instances on the "
                                "cloud: ``" % e)

        if response and 'items' in response:
            return response['items']
        else:
            return list()

    def get_ips(self, instance_id):
        """Retrieves the ip addresses (public) from the cloud
        provider by the given instance id.

        :param str instance_id: id of the instance
        :return: list (ips)
        :raises: InstanceError if the ip could not be retrieved.
        """
        if not instance_id:
          raise InstanceError("could not retrieve the ip address for node: "
                              "no associated instance id")
        gce = self._connect()
        instances = gce.instances()
        try:
            request = instances.get(instance=instance_id,
                                    project=self._project_id, zone=self._zone)
            response = self._execute_request(request)
            ip_public = None

            # If the instance is in status TERMINATED, then there will be
            # no IP addresses.
            if response and response['status'] in ('STOPPING', 'TERMINATED'):
              log.info("node '%s' state is '%s'; no IP address(es)" %
                       (instance_id, response['status']))
              return [None]

            if response and "networkInterfaces" in response:
                interfaces = response['networkInterfaces']
                if interfaces:
                    if "accessConfigs" in interfaces[0]:
                        ip_public = interfaces[0]['accessConfigs'][0]['natIP']

            if ip_public:
                return [ip_public]
            else:
                raise InstanceError("could not retrieve the ip address for "
                                    "node `%s`, please check the node "
                                    "through the cloud provider interface"
                                    % instance_id)

        except (HttpError, CloudProviderError) as e:
            raise InstanceError('could not retrieve the ip address of `%s`: '
                                '`%s`' % (instance_id, e))

    def is_instance_running(self, instance_id):
        """Check whether the instance is up and running.

        :param str instance_id: instance identifier
        :reutrn: True if instance is running, False otherwise
        """
        items = self.list_instances(filter=('name eq "%s"' % instance_id))
        for item in items:
            if item['status'] == 'RUNNING':
                return True
        return False

    def _get_image_url(self, image_id):
        """Gets the url for the specified image. Unfortunatly this only works
        for images uploaded by the user. The images provided by google will
        not be found.

        :param str image_id: image identifier
        :return: str - api url of the image
        """
        gce = self._connect()
        filter = "name eq %s" % image_id
        request = gce.images().list(project=self._project_id, filter=filter)
        response = self._execute_request(request)
        response = self._wait_until_done(response)

        image_url = None
        if "items" in response:
            image_url = response["items"][0]["selfLink"]

        if image_url:
            return image_url
        else:
            raise ImageError("Could not find given image id `%s`" % image_id)

    def _check_response(self, response):
        """Checks the response from GCE for error messages.

        :param response: GCE response
        :return: nothing
        :raises: CloudProviderError with error message from GCE
        """
        if "error" in response:
            error = response['error']['errors'][0]['message']
            raise CloudProviderError("The following error occurred while "
                                     "interacting with the cloud provider "
                                     "`%s`" % error)

    def __getstate__(self):
        """
        Overwrites the default dictionary for pickle. Only the gce connection
        is reset in this method in order to enforce a reconnect.
        """
        pickle_dict = copy.deepcopy(self.__dict__)

        # the gce connection might be lost when unpickling, therefore we just
        # save an empty gce connection to mitigate the problems in the first
        # place.
        pickle_dict['_gce'] = None

        return pickle_dict<|MERGE_RESOLUTION|>--- conflicted
+++ resolved
@@ -1,9 +1,5 @@
 #
-<<<<<<< HEAD
-# Copyright (C) 2013, 2015 S3IT, University of Zurich
-=======
 # Copyright (C) 2013, 2015, 2016 S3IT, University of Zurich
->>>>>>> 4707c13c
 #
 # This program is free software: you can redistribute it and/or modify
 # it under the terms of the GNU General Public License as published by
@@ -234,17 +230,8 @@
         :param str image_id: image type (os) to use for the instance
         :param str image_userdata: command to execute after startup
         :param str username: username for the given ssh key, default None
-<<<<<<< HEAD
-
-        :param str instance_name: name of the instance
-        :param str tags: comma-separated list of "tags" to label the instance
-
-        :param str scheduling: scheduling option to use for the instance ("preemptible")
-
-=======
         :param str node_name: name of the instance
         :param str tags: comma-separated list of "tags" to label the instance
->>>>>>> 4707c13c
         :param str scheduling: scheduling option to use for the instance ("preemptible")
 
         :return: str - instance id of the started instance
@@ -305,10 +292,6 @@
         instance = {
             'name': instance_id,
             'machineType': machine_type_url,
-<<<<<<< HEAD
-=======
-            'scheduling': scheduling_option,
->>>>>>> 4707c13c
             'tags': {
               'items': tags.split(',') if tags else None
             },
